import { EventEmitter } from 'events';
import { Writable, Readable } from 'stream';
import { Client as FtpClient, RawListParser } from 'basic-ftp';
import {  Client as SshClient, SFTPWrapper } from 'ssh2';
import { FileEntry } from 'ssh2-streams';

import { IResponse, IAbortResponse, ISizeResponse, IExecResponse, ILsResponse } from './res';
import { getResponseData } from '../utils';
import { IProgressEventData } from './progress';
import { IHandler } from './handler';
import { IConfig } from './config';
import { IFile, IFileType } from './file';

export declare interface Client {
  on(event: 'connect', listener: Function): this;
  on(event: 'disconnect', listener: Function): this;
  on(event: 'progress', listener: (data?: IProgressEventData) => void): this;
  on(event: 'abort', listener: Function): this;
  once(event: 'connect', listener: Function): this;
  once(event: 'disconnect', listener: Function): this;
  once(event: 'abort', listener: Function): this;
}

export class Client extends EventEmitter {
  public connected = false;

  protected _config: IConfig;

  protected _ftpClient: FtpClient;

  protected _sftpClient: SFTPWrapper;

  protected _sshClient: SshClient;

  protected _writable: Writable;
  
  protected _readable: Readable;

  protected _aborting = false;
  
  protected _buffered = 0;

  /**
   * Connects to a server.
   * @param config - Connection config
   */
  public async connect(config: IConfig): Promise<IResponse> {
    this._config = config;

    if (this._isSFTP) {
      return new Promise((resolve) => {
        if (this.connected) this.disconnect();

        const onError = (err) => {
          this.disconnect();
          resolve(getResponseData(err));
        }

        this._sshClient = new SshClient();

        this._sshClient.once('error', onError);
        this._sshClient.once('ready', () => {
          this._sshClient.removeAllListeners();
          this._sshClient.sftp((err, sftp) => {
            if (err) return onError(err);

            this._sftpClient = sftp;
            this.connected = true;
            if (!this._aborting) this.emit('connect');
            resolve(getResponseData());
          });
        });

        this._sshClient.connect({ username: config.user, ...config })
      });
    }

    this._ftpClient = new FtpClient();
  
    try {
      await this._ftpClient.access({ secure: true, ...config });
      this.connected = true;
      if (!this._aborting) this.emit('connect');
      return getResponseData();
    } catch(err) {
      return getResponseData(err);
    }
  }

  /**
   * Disconnects from a server.
   * Closes all opened sockets.
   * To reconnect call `connect` method.
   */
  public disconnect() {
    this.connected = false;
    this._cleanStreams();
    if (this._isSFTP) this._sshClient.end();
    else this._ftpClient.close();
    this._ftpClient = null;
    this._sshClient = null;
    this._sftpClient = null;
    if (!this._aborting) this.emit('disconnect');
  }


  /**
   * Aborts current data transfer like download and upload.
   */
  public async abort(): Promise<IAbortResponse> {
    this._aborting = true;
    this._cleanStreams();
    this.disconnect();
  
    const res = await this.connect(this._config);

    this._aborting = false;
    this.emit('abort');   

    return res.success ? getResponseData(null, { bytes: this._buffered }) : res;
  }
  
  /**
   * Gets size of a file.
   * @param path - Remote path of a file
   */
  public async getSize(path: string): Promise<ISizeResponse> {
    if (!this.connected) return getResponseData(new Error('Client is not connected'));

    if (this._isSFTP) {
      return new Promise((resolve) => {
        this._sftpClient.stat(path, (err, stats) => {
          resolve(getResponseData(err, stats && { value: stats.size }));
        })
      });
    }

    try {
      const size = await this._ftpClient.size(path);
      return getResponseData(null, { value: size });
    } catch (err) {
      return getResponseData(err);
    }
  }

  /**
   * Downloads a file.
   * @param path - Remote path of a file
   * @param destination - Destination file
   * @param startAt - Offset to start at
   */
  public async download(path: string, destination: Writable, startAt = 0): Promise<IResponse> {
    if (!this.connected) return getResponseData(new Error('Client is not connected'));

    const sizeResponse = await this.getSize(path);
    if (!sizeResponse.success) return sizeResponse;
    const fileSize = sizeResponse.value - startAt;

    if (this._isSFTP) {
      this._buffered = 0;
      this._readable = this._sftpClient.createReadStream(path, { start: startAt });
    }
    this._writable = destination;
    
    return this._handleStream({
      type: 'download',
      fileSize,
      path,
      startAt
    });
  }

  /**
   * Uploads a file.
   * @param path - Remote path of a file
   * @param source - Source file
   */
  public async upload(path: string, source: Readable, fileSize?: number): Promise<IResponse> {
    if (this._isSFTP) {
      this._buffered = 0;
      this._writable = this._sftpClient.createWriteStream(path);
    }
    this._readable = source;
    
    return this._handleStream({
      type: 'upload',
      fileSize,
      path,
    });
  }

  /**
   * Send a command.
   * @param command - Command to send
   */
  public async send(command: string): Promise<IExecResponse> {
    if (this._isSFTP) {
      return new Promise((resolve) => {
        this._sshClient.exec(command, (err, stream): any => {
          if (err) return getResponseData(err);

          let data = '';

          stream.once('error', (err: Error) => {
            stream.close();
            resolve(getResponseData(err));
          });
          
          stream.on('data', (chunk) => {
            data += chunk;
          });
          
          stream.once('close', () => {
            stream.close();
            resolve(getResponseData(null, { message: data }));
          })
        })
      });
    }

    try {
      const res = await this._ftpClient.send(command);
      return getResponseData(null, { message: res.message });
    } catch (err) {
      return getResponseData(err);
    }
  }

  /**
   * Moves/Renames a file.
   * @param srcPath - Source path
   * @param destPath - Destination path
   */
  public async move(srcPath: string, destPath: string): Promise<IResponse> {
    if (this._isSFTP) {
      return new Promise((resolve) => {
        this._sftpClient.rename(srcPath, destPath, (err) => {
          resolve(getResponseData(err));
        });
      });
    }

    try {
      await this._ftpClient.rename(srcPath, destPath);
      return getResponseData();
    } catch (err) {
      return getResponseData(err);
    }
  }

  /**
   * Removes a file.
   * @param path - File path
   */
  public async remove(path: string): Promise<IResponse> {
    if (this._isSFTP) {
      return new Promise((resolve) => {
        this._sftpClient.unlink(path, (err) => {
          resolve(getResponseData(err));
        })
      });
    }

    try {
      await this._ftpClient.remove(path);
      return getResponseData(null);
    } catch (err) {
      return getResponseData(err);
    }
  }

  /**
   * Remove a directory and all of its content.
   * @param path - Directory path
   */
  public async removeDir(path: string): Promise<IResponse> {
    try {
      if (this._isSFTP) {
        await this._sftpRemoveDir(path);
      } else {
        await this._ftpClient.removeDir(path);
      }

      return getResponseData(null);
    } catch (err) {
      return getResponseData(err);
    }
  }

  /**
   * Creates a directory at `dirPath`.
   */
  public async createDir(dirPath: string): Promise<IResponse> {
    if (this._isSFTP) {
      return new Promise((resolve) => {
        this._sftpClient.mkdir(dirPath, (err) => {
          resolve(getResponseData(err));
        })
      });
    }

    try {
      await this._ftpClient.send("MKD " + dirPath, true);
      return getResponseData(null);
    } catch (err) {
      return getResponseData(err);
    }
  };
<<<<<<< HEAD

  public async ls(path: string): Promise<ILsResponse> {
    if (this._isSFTP) {
      return new Promise((resolve) => {
        this._sftpClient.readdir(path, (err, files) => {
          console.log(files[0].longname);
          console.log(this._ftpClient.parseList);
          resolve(getResponseData(err));
        });
      });
    }

    try {
      await this._ftpClient.cd(path);
      const files = await this._ftpClient.list();

      return getResponseData(null, {
        files: files.map((file) => ({
          name: file.name,
          type: file.type as unknown,
          size: file.size,
          owner: file.user,
          group: file.group,
          mtime: new Date(file.date),
        } as IFile)),
      });
    } catch (err) {
      return getResponseData(err);
    }
  }
=======
>>>>>>> 4959c8c7
  
  /**
   * Sets debugging mode __(currently only FTP)__
   */
  public set debuger(value: boolean) {
    if (!this._isSFTP) {
      this._ftpClient.ftp.verbose = value;
    }
  }

  protected get _isSFTP() {
    return this._config.protocol === 'sftp';
  }

  protected _cleanStreams() {
    if (this._readable != null) {
      this._readable.removeAllListeners();
      this._readable.unpipe(this._writable);
      
      if (this._writable != null) {
        this._writable.removeAllListeners();

        this._readable.once('close', () => {
          this._writable.end();
          this._writable = null;
          this._readable = null;
        });
  
        this._readable.destroy();
      }
    } else if (this._writable) {
      this._writable.end();
    }

    if (!this._isSFTP && this._ftpClient.ftp.dataSocket != null) {
      this._ftpClient.ftp.dataSocket.unpipe(this._writable);
    }
  }

  protected _handleStream(data: IHandler): Promise<IResponse> {
    if (this._isSFTP) {
      return this._handleSftpStream(data);
    }
    return this._handleFtpStream(data);
  }

  protected _handleSftpStream(data: IHandler): Promise<IResponse> {
    const { fileSize, path, type } = data;

    return new Promise((resolve) => {
      this._readable.on('data', (chunk) => {
        this._buffered += chunk.length;

        this.emit('progress', {
          bytes: this._buffered,
          fileSize,
          path,
          type,
        } as IProgressEventData);
      });

      const onError = (err) => {
        this._cleanStreams();
        resolve(getResponseData(err));
      }

      const onClose = () => {
        this._cleanStreams();
        resolve(getResponseData());
      }

      if (type === 'download') {
        this._readable.once('error', onError);
        this._readable.once('close', onClose);
      } else {
        this._writable.once('error', onError);
        this._writable.once('finish', onClose);
      }

      this._readable.pipe(this._writable);
    });
  }

  protected async _handleFtpStream(data: IHandler): Promise<IResponse> {
    const { fileSize, path, type, startAt } = data;

    try {
      this._ftpClient.trackProgress(info => {
        this._buffered = info.bytes;

        this.emit('progress', {
          bytes: info.bytes,
          fileSize,
          path,
          type,
        } as IProgressEventData);
      });

      if (type === 'download') {
        await this._ftpClient.download(this._writable, path, startAt);
      } else {
        await this._ftpClient.upload(this._readable, path);
      }

      this._ftpClient.trackProgress(undefined);
      this._cleanStreams();

      return getResponseData();
    } catch (err) {
      this._ftpClient.trackProgress(undefined);
      this._cleanStreams();
      return getResponseData(err);
    }
  }

  protected async _sftpRemoveDir(path: string) {
    try {
      const files = await this._sftpReadDir(path);

      if (files.length) {
        for (const file of files) {
          const filePath = path + '/' + file.filename;

          if ((file.attrs as any).isDirectory()) {
            await this._sftpRemoveDir(filePath);
          } else {
            await this.remove(filePath);
          }
        }
      }

      await this._sftpRemoveEmptyDir(path);
    } catch (err) {
      throw err;
    }
  };

  protected _sftpReadDir(path: string): Promise<FileEntry[]> {
    return new Promise((resolve, reject) => {
      this._sftpClient.readdir(path, (err, files) => {
        if (err) return reject(err);
        resolve(files);
      });
    });
  }

  protected _sftpRemoveEmptyDir(path: string) {
    return new Promise((resolve, reject) => {
      this._sftpClient.rmdir(path, (err) => {
        if (err) return reject(err);
        resolve();
      })
    });
  };
};<|MERGE_RESOLUTION|>--- conflicted
+++ resolved
@@ -1,6 +1,6 @@
 import { EventEmitter } from 'events';
 import { Writable, Readable } from 'stream';
-import { Client as FtpClient, RawListParser } from 'basic-ftp';
+import { Client as FtpClient, parseList, FileInfo } from 'basic-ftp';
 import {  Client as SshClient, SFTPWrapper } from 'ssh2';
 import { FileEntry } from 'ssh2-streams';
 
@@ -9,7 +9,7 @@
 import { IProgressEventData } from './progress';
 import { IHandler } from './handler';
 import { IConfig } from './config';
-import { IFile, IFileType } from './file';
+import { formatFile } from '../utils/file';
 
 export declare interface Client {
   on(event: 'connect', listener: Function): this;
@@ -306,39 +306,32 @@
       return getResponseData(err);
     }
   };
-<<<<<<< HEAD
-
-  public async ls(path: string): Promise<ILsResponse> {
-    if (this._isSFTP) {
-      return new Promise((resolve) => {
-        this._sftpClient.readdir(path, (err, files) => {
-          console.log(files[0].longname);
-          console.log(this._ftpClient.parseList);
-          resolve(getResponseData(err));
+
+  /**
+   * Lists all files in a directory at `dirPath`
+   */
+  public async ls(dirPath: string): Promise<ILsResponse> {
+    if (this._isSFTP) {
+      return new Promise((resolve) => {
+        this._sftpClient.readdir(dirPath, (err, files) => {
+          resolve(getResponseData(err, {
+            files: files.map(file => formatFile(parseList(file.longname)[0]))
+          }));
         });
       });
     }
 
     try {
-      await this._ftpClient.cd(path);
+      await this._ftpClient.cd(dirPath);
       const files = await this._ftpClient.list();
 
       return getResponseData(null, {
-        files: files.map((file) => ({
-          name: file.name,
-          type: file.type as unknown,
-          size: file.size,
-          owner: file.user,
-          group: file.group,
-          mtime: new Date(file.date),
-        } as IFile)),
-      });
-    } catch (err) {
-      return getResponseData(err);
-    }
-  }
-=======
->>>>>>> 4959c8c7
+        files: files.map(file => formatFile(file)),
+      });
+    } catch (err) {
+      return getResponseData(err);
+    }
+  }
   
   /**
    * Sets debugging mode __(currently only FTP)__
@@ -347,6 +340,13 @@
     if (!this._isSFTP) {
       this._ftpClient.ftp.verbose = value;
     }
+  }
+
+  public get debugger() {
+    if (!this._isSFTP) {
+      return this._ftpClient.ftp.verbose;
+    }
+    return false;
   }
 
   protected get _isSFTP() {
